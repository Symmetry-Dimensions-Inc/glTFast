﻿using System.Collections;
using System.Collections.Generic;
using UnityEngine;

namespace GLTFast {
    using Schema;
    public interface IMaterialGenerator {
<<<<<<< HEAD
		UnityEngine.Material GetPbrMetallicRoughnessMaterial();
        UnityEngine.Material GenerateMaterial(
            Material gltfMaterial,
            ref Schema.Texture[] textures,
            ref Schema.Image[] schemaImages,
            ref UnityEngine.Texture2D[] images
            );
=======
		UnityEngine.Material GetPbrMetallicRoughnessMaterial(bool doubleSided=false);
        UnityEngine.Material GenerateMaterial( Material gltfMaterial, Schema.Texture[] textures, UnityEngine.Texture2D[] images );
>>>>>>> 4c4605c7
    }
}<|MERGE_RESOLUTION|>--- conflicted
+++ resolved
@@ -1,21 +1,13 @@
-﻿using System.Collections;
-using System.Collections.Generic;
-using UnityEngine;
-
-namespace GLTFast {
+﻿namespace GLTFast {
     using Schema;
     public interface IMaterialGenerator {
-<<<<<<< HEAD
-		UnityEngine.Material GetPbrMetallicRoughnessMaterial();
+
+        UnityEngine.Material GetPbrMetallicRoughnessMaterial(bool doubleSided=false);
         UnityEngine.Material GenerateMaterial(
             Material gltfMaterial,
             ref Schema.Texture[] textures,
             ref Schema.Image[] schemaImages,
             ref UnityEngine.Texture2D[] images
             );
-=======
-		UnityEngine.Material GetPbrMetallicRoughnessMaterial(bool doubleSided=false);
-        UnityEngine.Material GenerateMaterial( Material gltfMaterial, Schema.Texture[] textures, UnityEngine.Texture2D[] images );
->>>>>>> 4c4605c7
     }
 }