--- conflicted
+++ resolved
@@ -4,7 +4,6 @@
 The format is based on [Keep a Changelog](https://keepachangelog.com/en/1.0.0/),
 and this project adheres to [Semantic Versioning](https://semver.org/spec/v2.0.0.html).
 
-<<<<<<< HEAD
 ## [Unreleased]
 ### Added
 - Import glTF files at design-time in the Editor
@@ -32,11 +31,11 @@
 - Update to [DracoUnity 3.0.0](https://github.com/atteneder/DracoUnity/releases/tag/v3.0.0)
 ### Removed
 - Runtime tests. They were moved into a [dedicated test package](https://github.com/atteneder/gltf-test-framework).
-=======
+
 ## [3.3.1] - 2021-05-21
 ### Fixed
 - `GltfBoundsAsset` create just one instances (was two before; fixes #182)
->>>>>>> 7620d3ae
+
 
 ## [3.3.0] - 2021-05-19
 ### Added
